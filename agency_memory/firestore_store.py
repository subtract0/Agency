"""
FirestoreStore implementation with verbose fallback to InMemoryStore.
Only activates when FRESH_USE_FIRESTORE=true and gracefully degrades.
"""

import os
import logging
from datetime import datetime
from typing import Any, Dict, List, cast
from shared.type_definitions.json import JSONValue

# Expose firestore at module scope for test patching
try:  # pragma: no cover
    from google.cloud import firestore as firestore  # type: ignore
except Exception:  # pragma: no cover
    firestore = None

from .memory import MemoryStore, InMemoryStore
from shared.models.memory import MemorySearchResult, MemoryRecord, MemoryPriority, MemoryMetadata

logger = logging.getLogger(__name__)


class FirestoreStore(MemoryStore):
    """
    Firestore-backed memory store with graceful degradation.

    Behavior:
    1. Only activates if FRESH_USE_FIRESTORE=true
    2. Attempts to import google-cloud-firestore
    3. Falls back to InMemoryStore with verbose logging if unavailable
    4. Respects FIRESTORE_EMULATOR_HOST for local development
    """

    def __init__(self, collection_name: str = "agency_memories"):
        """
        Initialize FirestoreStore with fallback logic.

        Args:
            collection_name: Firestore collection name for memories
        """
        self.collection_name = collection_name
        self._fallback_store = None
        self._client = None
        self._collection = None

        # Check if Firestore should be used
        use_firestore = os.getenv("FRESH_USE_FIRESTORE", "").lower() == "true"

        if not use_firestore:
            logger.warning(
                "FirestoreStore: FRESH_USE_FIRESTORE not set to 'true', "
                "falling back to InMemoryStore"
            )
            self._initialize_fallback()
            return

        # Try to initialize Firestore
        if not self._initialize_firestore():
            self._initialize_fallback()

    def _initialize_firestore(self) -> bool:
        """
        Attempt to initialize Firestore client.

        Returns:
            True if successful, False if fallback needed
        """
        try:
            global firestore
            if firestore is None:
                from google.cloud import firestore as _fs  # type: ignore
                firestore = _fs

            # Check for emulator
            emulator_host = os.getenv("FIRESTORE_EMULATOR_HOST")
            if emulator_host:
                logger.info(f"FirestoreStore: Using emulator at {emulator_host}")
                # Set up emulator client
                os.environ["GOOGLE_CLOUD_PROJECT"] = "agency-dev"
                self._client = firestore.Client()
            else:
                logger.info("FirestoreStore: Connecting to production Firestore")
                self._client = firestore.Client()

            self._collection = self._client.collection(self.collection_name)  # type: ignore

            # Test connection with a simple query
            try:
                # This will raise an exception if connection fails
                list(self._collection.limit(1).stream())  # type: ignore
                logger.info(
                    f"FirestoreStore: Successfully connected to collection '{self.collection_name}'"
                )
                return True

            except Exception as e:
                logger.warning(
                    f"FirestoreStore: Connection test failed: {e}. "
                    "Falling back to InMemoryStore"
                )
                return False

        except ImportError:
            logger.warning(
                "FirestoreStore: google-cloud-firestore not available. "
                "Install with: pip install google-cloud-firestore. "
                "Falling back to InMemoryStore for this session."
            )
            return False

        except Exception as e:
            logger.warning(
                f"FirestoreStore: Initialization failed: {e}. "
                "Falling back to InMemoryStore"
            )
            return False

    def _initialize_fallback(self):
        """Initialize fallback InMemoryStore."""
        self._fallback_store = InMemoryStore()
        logger.info(
            "FirestoreStore: Using InMemoryStore fallback - "
            "data will not persist between sessions"
        )

    def store(self, key: str, content: Any, tags: List[str]) -> None:
        """Store content with timestamp and tags."""
        if self._fallback_store:
            return self._fallback_store.store(key, content, tags)

        memory_record = {
            "key": key,
            "content": content,
            "tags": tags,
            "timestamp": datetime.now().isoformat(),
        }

        try:
            # Use key as document ID for easy retrieval
            self._collection.document(key).set(memory_record)  # type: ignore
            logger.debug(f"FirestoreStore: Stored memory with key: {key}")

        except Exception as e:
            logger.error(f"FirestoreStore: Failed to store memory {key}: {e}")
            # Initialize fallback if Firestore fails during operation
            if not self._fallback_store:
                self._initialize_fallback()
            self._fallback_store.store(key, content, tags)  # type: ignore

    def search(self, tags: List[str]) -> MemorySearchResult:
        """Search memories by tags using Firestore array-contains-any."""
        if self._fallback_store:
            return self._fallback_store.search(tags)

        if not tags:
            return MemorySearchResult(
                records=[],
                total_count=0,
                search_query={"tags": cast(JSONValue, [])},
                execution_time_ms=0
            )

        try:
            # Firestore query for documents where tags array contains any of the search tags
            query = self._collection.where("tags", "array_contains_any", tags)  # type: ignore
            docs = query.stream()

            memory_records = []
            for doc in docs:
                memory_dict = doc.to_dict()
                # Convert dict to MemoryRecord
                try:
                    record = MemoryRecord(
                        key=memory_dict.get("key", ""),
                        content=memory_dict.get("content", ""),
                        tags=memory_dict.get("tags", []),
                        timestamp=datetime.fromisoformat(memory_dict.get("timestamp", datetime.now().isoformat())),
<<<<<<< HEAD
                        priority=MemoryPriority(memory_dict.get("priority", "medium")),
                        metadata=MemoryMetadata(),
                        ttl_seconds=memory_dict.get("ttl_seconds"),
                        embedding=memory_dict.get("embedding")
=======
                        priority=MemoryPriority(memory_dict.get("priority", "medium"))
>>>>>>> 9369a721
                    )
                    memory_records.append(record)
                except Exception as e:
                    logger.warning(f"Failed to convert Firestore doc to MemoryRecord: {e}")
                    continue

            # Sort by timestamp (newest first)
            memory_records.sort(key=lambda x: x.timestamp, reverse=True)
            logger.debug(
                f"FirestoreStore: Found {len(memory_records)} memories for tags: {tags}"
            )

            return MemorySearchResult(
                records=memory_records,
                total_count=len(memory_records),
                search_query={"tags": cast(JSONValue, tags)},
                execution_time_ms=0
            )

        except Exception as e:
            logger.error(f"FirestoreStore: Search failed for tags {tags}: {e}")
            # Fall back to empty result rather than crash
            return MemorySearchResult(
                records=[],
                total_count=0,
                search_query={"tags": cast(JSONValue, tags)},
                execution_time_ms=0
            )

    def get_all(self) -> MemorySearchResult:
        """Get all memories from Firestore."""
        if self._fallback_store:
            return self._fallback_store.get_all()

        try:
            docs = self._collection.stream()  # type: ignore
            memory_records = []

            for doc in docs:
                memory_dict = doc.to_dict()
                # Convert dict to MemoryRecord
                try:
                    record = MemoryRecord(
                        key=memory_dict.get("key", ""),
                        content=memory_dict.get("content", ""),
                        tags=memory_dict.get("tags", []),
                        timestamp=datetime.fromisoformat(memory_dict.get("timestamp", datetime.now().isoformat())),
<<<<<<< HEAD
                        priority=MemoryPriority(memory_dict.get("priority", "medium")),
                        metadata=MemoryMetadata(),
                        ttl_seconds=memory_dict.get("ttl_seconds"),
                        embedding=memory_dict.get("embedding")
=======
                        priority=MemoryPriority(memory_dict.get("priority", "medium"))
>>>>>>> 9369a721
                    )
                    memory_records.append(record)
                except Exception as e:
                    logger.warning(f"Failed to convert Firestore doc to MemoryRecord: {e}")
                    continue

            # Sort by timestamp (newest first)
            memory_records.sort(key=lambda x: x.timestamp, reverse=True)
            logger.debug(f"FirestoreStore: Retrieved {len(memory_records)} total memories")

            return MemorySearchResult(
                records=memory_records,
                total_count=len(memory_records),
                search_query={},
                execution_time_ms=0
            )

        except Exception as e:
            logger.error(f"FirestoreStore: Failed to retrieve all memories: {e}")
            return MemorySearchResult(
                records=[],
                total_count=0,
                search_query={},
                execution_time_ms=0
            )


def create_firestore_store(collection_name: str = "agency_memories") -> FirestoreStore:
    """
    Factory function to create FirestoreStore with standard configuration.

    Args:
        collection_name: Firestore collection name

    Returns:
        FirestoreStore instance (may use InMemoryStore fallback)
    """
    return FirestoreStore(collection_name)<|MERGE_RESOLUTION|>--- conflicted
+++ resolved
@@ -176,14 +176,7 @@
                         content=memory_dict.get("content", ""),
                         tags=memory_dict.get("tags", []),
                         timestamp=datetime.fromisoformat(memory_dict.get("timestamp", datetime.now().isoformat())),
-<<<<<<< HEAD
-                        priority=MemoryPriority(memory_dict.get("priority", "medium")),
-                        metadata=MemoryMetadata(),
-                        ttl_seconds=memory_dict.get("ttl_seconds"),
-                        embedding=memory_dict.get("embedding")
-=======
                         priority=MemoryPriority(memory_dict.get("priority", "medium"))
->>>>>>> 9369a721
                     )
                     memory_records.append(record)
                 except Exception as e:
@@ -231,14 +224,7 @@
                         content=memory_dict.get("content", ""),
                         tags=memory_dict.get("tags", []),
                         timestamp=datetime.fromisoformat(memory_dict.get("timestamp", datetime.now().isoformat())),
-<<<<<<< HEAD
-                        priority=MemoryPriority(memory_dict.get("priority", "medium")),
-                        metadata=MemoryMetadata(),
-                        ttl_seconds=memory_dict.get("ttl_seconds"),
-                        embedding=memory_dict.get("embedding")
-=======
                         priority=MemoryPriority(memory_dict.get("priority", "medium"))
->>>>>>> 9369a721
                     )
                     memory_records.append(record)
                 except Exception as e:
