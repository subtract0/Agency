--- conflicted
+++ resolved
@@ -242,11 +242,7 @@
 
         return result_list
 
-<<<<<<< HEAD
-    def combined_search(self, tags: Optional[List[str]] = None, query: Optional[str] = None, top_k: int = 10) -> List[dict[str, JSONValue]]:
-=======
     def combined_search(self, tags: List[str] = None, query: str = None, top_k: int = 10) -> List[dict[str, JSONValue]]:
->>>>>>> 9369a721
         """
         Perform combined tag-based and semantic search.
 
@@ -594,7 +590,7 @@
             logger.error(f"VectorStore optimization failed: {e}")
             return {'error': str(e)}
 
-    def export_for_learning(self, session_id: Optional[str] = None) -> Dict[str, JSONValue]:
+    def export_for_learning(self, session_id: str = None) -> Dict[str, JSONValue]:
         """Export memories in format suitable for learning analysis."""
         try:
             # Get memories for the session or all memories
